--- conflicted
+++ resolved
@@ -118,13 +118,8 @@
 This Raspberry Pi is dedicated to SuperSid or you do not plan to mix various
 libraries: install at system level all the libraries.
 
-<<<<<<< HEAD
-For an local installation inside the virtual environment, first execute `workon
-supersid-env`.
-=======
 For an local installation inside the virtual environment, first execute 'source
 supersid-env/bin/activate'.
->>>>>>> 95c5fa23
 ```console
     $ cd ~/supersid
     $ source supersid-env/bin/activate
@@ -165,13 +160,8 @@
 ```
 
 The execution may take some minutes.  Ideally a working configuration is found
-<<<<<<< HEAD
-and the supersid.cfg settings are at the end of the output.  Add these lines
-to your configuration file and go on to step 7 of this document.
-=======
 and the supersid.cfg settings are at the end of the output.  Add these lines to
 your configuration file and go on to step 7 of this document.
->>>>>>> 95c5fa23
 
 If this fails, you may want to connect a frequency generator to the line in and
 set it to 10 kHz.
@@ -187,11 +177,7 @@
 
 Assuming you are using the `speaker-test` tool connect the line out with the
 line in and do the following.  You may have to adapt the device name to match
-<<<<<<< HEAD
-your audio hardware.  `aplay -L` will deliver a list of candidates. Here the
-=======
 your audio hardware.  `aplay -L` will deliver a list of candidates.  Here the
->>>>>>> 95c5fa23
 built-in audio output of the RPi 3b is used.
 
 In one console generate the test frequency.
@@ -212,17 +198,10 @@
 Select a combination with properties in this order:
 
 - Duration of 1 second and the expected frequency in each regression
-<<<<<<< HEAD
-- Highest possible sampling rate. 192000 is better than 96000, which is better
-  than 48000
-- Format using highest number of bits.  S32_LE is better than S24_3LE, which
-  is better than S16_LE
-=======
 - Highest possible sampling rate.  192000 is better than 96000, which is better
   than 48000
 - Format using highest number of bits.  S32_LE is better than S24_3LE, which is
   better than S16_LE
->>>>>>> 95c5fa23
 
 ```example
      96000, alsaaudio, plughw:CARD=Dongle,DEV=0, S24_3LE, 1024,  1, OK, 1.00 s, 9984 Hz
@@ -272,14 +251,8 @@
 ## 5) Troubleshooting issues with the sound card.
 This section is not meant as an exhaustive discussion how to detect and
 configure the sound card, but more as a list of tools which may help you to do
-<<<<<<< HEAD
-so.  For further details you'll have to use search engines.  If this fails,
-you may want to connect a frequency generator to the line in and set it to 10
-kHz.
-=======
 so.  For further details you'll have to use search engines.  If this fails, you
 may want to connect a frequency generator to the line in and set it to 10 kHz.
->>>>>>> 95c5fa23
 
 In the given example the following setup is present:
 
@@ -291,15 +264,9 @@
     $ sudo apt-get install alsa-base alsa-utils pulseaudio-utils hwinfo
 ```
 
-<<<<<<< HEAD
-Add user to audio group. Lets assume your username is *pi* and it is missing
-in the audio group.  Most likely there is nothing to do as the user pi will be
-part of the audio group.
-=======
 Add user to audio group.  Lets assume your username is *pi* and it is missing
 in the audio group.
 Most likely there is nothing to do as the user pi will be be part of the audio group.
->>>>>>> 95c5fa23
 ```console
     $ grep audio /etc/group
     audio:x:29:pulse
@@ -486,15 +453,6 @@
 
 supersid_plot arguments:
 
-<<<<<<< HEAD
-- -h        help
-- -f        location and name of csv file
-- -c        location and name of config file
-- -n        create plot without showing on the screen
-- -p        create PDF or image file - ex: -p myplot.pdf, -p myplot.jpg, -p myplot.png, -p myplot.tiff
-- -e        destination email address
-- -w        retrieve NOAA flare information
-=======
 - -h help
 - -f location and name of csv file
 - -c location and name of config file
@@ -502,5 +460,4 @@
 - -p create PDF or image file;
      examples: -p myplot.pdf, -p myplot.jpg, -p myplot.png, -p myplot.tiff
 - -e destination email address
-- -w retrieve NOAA flare information
->>>>>>> 95c5fa23
+- -w retrieve NOAA flare information