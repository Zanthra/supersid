--- conflicted
+++ resolved
@@ -620,11 +620,7 @@
         print("Proceed to split this SuperSID file in %d SID files:"
               % sid.data.shape[0])
         for station in sid.stations:
-<<<<<<< HEAD
-            fname = "{}/{}_{}_{}.split.csv".format(
-=======
             fname = "%s/%s_%s_%s.split.csv" % (
->>>>>>> 1d61fa08
                 path.dirname(sid.filename),
                 sid.sid_params['site'],
                 station,
