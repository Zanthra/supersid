--- conflicted
+++ resolved
@@ -25,8 +25,11 @@
 # constant for 'log_type'
 FILTERED, RAW = 'filtered', 'raw'
 
-# constant for station parameters
-CALL_SIGN, FREQUENCY, COLOR, CHANNEL = 'call_sign', 'frequency', 'color', 'channel'
+# constants for mandatory station parameters
+CALL_SIGN, FREQUENCY, COLOR = 'call_sign', 'frequency', 'color'
+
+# constants for optional station parameters
+CHANNEL = 'channel'
 
 # constant for 'log_format'
 SID_FORMAT, SUPERSID_FORMAT = 'sid_format', 'supersid_format'
@@ -135,14 +138,6 @@
             ),
 
             'Capture': (
-<<<<<<< HEAD
-                ("Audio", str, 'alsaaudio'),        # audio module: alsaaudio, sounddevice, pyaudio
-                ("Device", str, 'plughw:CARD=Generic,DEV=0'), # alsaaudio, sounddevice, pyaudio: Device name for capture
-                ("Card", str, ''),                  # alsaaudio: obsolete (all audio modules are using fully qualified Device names)
-                ("PeriodSize", int, 1024),          # alsaaudio: period size for capture
-                ("Format", str, 'S16_LE'),          # alsaaudio: format S16_LE, S24_3LE, S32_LE
-                ("Channels", int, 1),               # alsaaudio: number of channels to be captured, default 1, optional 2
-=======
                 # audio module: alsaaudio, sounddevice, pyaudio
                 ("Audio", str, 'alsaaudio'),
 
@@ -158,7 +153,10 @@
 
                 # alsaaudio: format S16_LE, S24_3LE, S32_LE
                 ("Format", str, 'S16_LE'),
->>>>>>> 90208079
+
+                # alsaaudio: number of channels to be captured
+                # default 1, optional 2
+                ("Channels", int, 1),
             ),
 
             'Linux': (                              # obsolete
@@ -207,12 +205,6 @@
 
         if sys.platform.startswith('win32'):
             sections['Capture'] = (
-<<<<<<< HEAD
-                ("Audio", str, 'sounddevice'),                          # audio module: sounddevice, pyaudio
-                ("Device", str, 'MME: Microsoft Sound Mapper - Input'), # sounddevice, pyaudio: Device name for capture
-                ("Format", str, 'S16_LE'),                              # alsaaudio: format S16_LE, S24_3LE, S32_LE
-                ("Channels", int, 1),                                   # alsaaudio: number of channels to be captured, default 1, optional 2
-=======
                 # audio module: sounddevice, pyaudio
                 ("Audio", str, 'sounddevice'),
 
@@ -221,7 +213,10 @@
 
                 # alsaaudio: format S16_LE, S24_3LE, S32_LE
                 ("Format", str, 'S16_LE'),
->>>>>>> 90208079
+
+                # alsaaudio: number of channels to be captured
+                # default 1, optional 2
+                ("Channels", int, 1),
             )
 
         self.sectionfound = set()
@@ -262,9 +257,11 @@
             try:
                 for parameter in (CALL_SIGN, FREQUENCY, COLOR, CHANNEL):
                     if parameter == CHANNEL:
-                        tmpDict[parameter] = config_parser.getint(section, parameter)
+                        tmpDict[parameter] = \
+                            config_parser.getint(section, parameter)
                     else:
-                        tmpDict[parameter] = config_parser.get(section, parameter)
+                        tmpDict[parameter] = \
+                            config_parser.get(section, parameter)
                 self.stations.append(tmpDict)
             except configparser.NoSectionError:
                 self.config_ok = False
@@ -272,21 +269,15 @@
                     " section is expected but missing from the config file."
                 return
             except configparser.NoOptionError:
-<<<<<<< HEAD
                 if CHANNEL == parameter:
-                    tmpDict[parameter] = 0 # default is channel 0 (the left channel)
+                    tmpDict[parameter] = 0  # default is 0, the left channel
                     self.stations.append(tmpDict)
                 else:
                     self.config_ok = False
-                    self.config_err = section + " does not have the 3 mandatory parameters in the config file. Please check."
+                    self.config_err = section + \
+                        " does not have the 3 mandatory parameters in the " \
+                        "config file. Please check."
                     return
-=======
-                self.config_ok = False
-                self.config_err = section + \
-                    " does not have the 3 expected parameters in the " \
-                    "config file. Please check."
-                return
->>>>>>> 90208079
             else:
                 self.sectionfound.add(section)
 
@@ -315,10 +306,12 @@
             return
 
         for station in self.stations:
-            if (station[CHANNEL] < 0) or (station[CHANNEL] >= self['Channels']):
-               self.config_ok = False
-               self.config_err = "'{}'={} must be >= 0 and < 'Channels'={}.".format(CHANNEL, station[CHANNEL], self['Channels'])
-               return
+            if ((station[CHANNEL] < 0) or
+                    (station[CHANNEL] >= self['Channels'])):
+                self.config_ok = False
+                self.config_err = "'{}'={} must be >= 0 and < 'Channels'={}." \
+                    .format(CHANNEL, station[CHANNEL], self['Channels'])
+                return
 
         if 'stations' not in self:
             self[CALL_SIGN] = ",".join([s[CALL_SIGN] for s in self.stations])
@@ -474,16 +467,11 @@
         print("\t{} = {}".format(k, v))
     print("--- Stations " + "-"*29)
     for st in cfg.stations:
-<<<<<<< HEAD
         print("\t{} = {}, {} = {}, {} = {}, {} = {}".format(
             CALL_SIGN, st[CALL_SIGN],
             FREQUENCY, st[FREQUENCY],
             COLOR, st[COLOR],
             CHANNEL, st[CHANNEL]))
-=======
-        print("\tcall_sign = {}, frequency = {}, color = {}"
-              .format(st['call_sign'], st['frequency'], st['color']))
->>>>>>> 90208079
 
 
 if __name__ == '__main__':
