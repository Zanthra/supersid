#!/usr/bin/env python3
"""SuperSID class is the Controller.

supersid.py
version 1.3
Segregation MVC

First, it reads the .cfg file specified on the command line
Then it creates its necessary elements:
    - Model: Logger, Sampler
    - Viewer: Viewer
    using the parameters read in the .cfg file
    Finally, it launches an infinite loop to wait for events:
    - User input (graphic or text)
    - Timer for sampling
    - <still missing> network management with client-server protocol
"""
import sys
import os.path
import argparse
import subprocess
<<<<<<< HEAD
from datetime import datetime, timezone
=======
from datetime import datetime
from matplotlib.mlab import psd as mlab_psd
>>>>>>> a4c7fc89

# SuperSID Package classes
from sidtimer import SidTimer
from sampler import Sampler
from config import read_config, CONFIG_FILE_NAME
from logger import Logger
from supersid_common import exist_file, script_relative_to_cwd_relative


class SuperSID:
    """Main class which creates all other objects.

    In CMV pattern, this is the Controller.
    """

    running = False  # class attribute indicates the SID application running

    def __init__(self, config_file, read_file=None, viewer=None):
        self.version = "EG 1.4 20150801"
        self.timer = None
        self.sampler = None
        self.viewer = None

        # read the configuration file or exit
        self.config = read_config(config_file)
        self.config["supersid_version"] = self.version
        if viewer is not None:
            self.config['viewer'] = viewer

        # command line parameter -r/--read has precedence over automatic read
        if read_file is None:
            # if there are hourly saves ...
            if self.config['hourly_save'] == 'YES':
                # ... figure out the file name ...
                utcnow = datetime.now(timezone.utc)
                utc_starttime = f"{utcnow.year}-{utcnow.month:02d}-{utcnow.day:02d} 00:00:00"
                file_name = (f"{self.config['data_path']}"
                             f"hourly_current_buffers.raw.ext.{utc_starttime[:10]}.csv")
                # ... check the existence ...
                if os.path.isfile(file_name):
                    # ... and force reading
                    read_file = file_name

        # Create Logger -
        # Logger will read an existing file if specified
        # as -r|--read script argument
        self.logger = Logger(self, read_file)
        if 'utc_starttime' not in self.config:
            self.config['utc_starttime'] = \
                self.logger.sid_file.sid_params["utc_starttime"]

        # Create the viewer based on the .cfg specification (or set default):
        # Note: the list of Viewers can be extended provided they implement
        # the same interface
        if self.config['viewer'] == 'tk':
            # GUI Frame to display real-time VLF Spectrum based on
            # tkinter
            from tksidviewer import tkSidViewer # pylint: disable=import-outside-toplevel
            self.viewer = tkSidViewer(self)
        elif self.config['viewer'] == 'text':
            # Lighter text version a.k.a. "console mode"
            from textsidviewer import textSidViewer # pylint: disable=import-outside-toplevel
            self.viewer = textSidViewer(self)
        else:
            print("ERROR: Unknown viewer", self.config['viewer'])
            sys.exit(2)

<<<<<<< HEAD
        # Assign desired PSD function for calculation after capture
        # currently: using matplotlib's psd
        if self.config['viewer'] == 'tk':
            # calculate psd and draw result in one call
            self.psd = self.viewer.get_psd
        elif self.config['viewer'] == 'text':
            # calculate psd only
            self.psd = self.viewer.get_psd
        else:
            # just a precaution in case another viewer will be added in future
            raise NotImplementedError

=======
>>>>>>> a4c7fc89
        # calculate Stations' buffer_size
        self.buffer_size = int(24*60*60 / self.config['log_interval'])

        # Create Sampler to collect audio buffer (sound card or other server)
        self.sampler = Sampler(
            self,
            audio_sampling_rate=self.config['audio_sampling_rate'])
        if not self.sampler.sampler_ok:
            self.close()
            sys.exit(3)
        else:
            self.sampler.set_monitored_frequencies(self.config.stations)

        # Link the logger.sid_file.data buffers to the config.stations
        for ibuffer, station in enumerate(self.config.stations):
            station['raw_buffer'] = self.logger.sid_file.data[ibuffer]

        # Create Timer
        self.viewer.status_display("Waiting for Timer ... ")
        self.timer = SidTimer(self.config['log_interval'], self.on_timer)

    def clear_all_data_buffers(self):
        """Clear the current memory buffers and pass to the next day."""
        self.logger.sid_file.clear_buffer(next_day=True)

    def ftp_to_stanford(self):
        """
        Call 'ftp_to_stanford.py -y' in a separate process to prevent
        interference with data capture.

        As of today, the -y option of ftp_to_stanford.py expects to find
        a supersid formated file of yesterday with the name
        <data_path>/<site_name>_yyyy-mm-dd.csv.

        Files with this naming scheme are created with either one of
            log_format = supersid_format
            log_format = supersid_extended
            log_format = both
            log_format = both_extended

        These configurations are not suitable for 'ftp_to_stanford.py -y':
            log_format = sid_format
            log_format = sid_extended

        The files for the upload are generated into the 'local_tmp' folder
        of the [FTP] section. By default, this is the directory '../outgoing'.

        Automatic ftp upload is performed only if 'automatic_upload = yes'
        is set.

        """
        subprocess.Popen([
            sys.executable,
            script_relative_to_cwd_relative('ftp_to_stanford.py'),
            '-y',
            '-c',
            script_relative_to_cwd_relative(self.config.filenames[0])])

    def on_timer(self):
        """Call when timer expires.

        Triggered by SidTimer every 'log_interval' seconds
        """
        # current_index is the position in the buffer calculated
        # from current UTC time
        current_index = self.timer.data_index
        utc_now = self.timer.utc_now

        # Get new data and pass them to the View
<<<<<<< HEAD
        message = f"{self.timer.get_utc_now()}  [{current_index}]  Capturing data..."
        self.viewer.status_display(message, level=1)
=======
        message = "%s  [%d]  Capturing data..." % (self.timer.get_utc_now(),
                                                   current_index)
        self.viewer.status_display(message)
>>>>>>> a4c7fc89
        signal_strengths = []
        try:
            # capture_1sec() returns list of signal strength,
            # may set sampler_ok = False
            data = self.sampler.capture_1sec()

            if self.sampler.sampler_ok:
<<<<<<< HEAD
                # I know that freqs is an unused variable here,
                # but it is returned by the psd function
                # pylint: disable=unused-variable
                power, freqs = self.psd(data, self.sampler.NFFT,
                                      self.sampler.audio_sampling_rate)
                if power is not None:
                    for channel, bin_sample in zip(
=======
                Pxx, freqs = self.get_psd(data, self.sampler.NFFT,
                                      self.sampler.audio_sampling_rate)
                if Pxx is not None:
                    self.viewer.update_psd(Pxx, freqs)
                    for channel, binSample in zip(
>>>>>>> a4c7fc89
                            self.sampler.monitored_channels,
                            self.sampler.monitored_bins):
                        signal_strengths.append(power[channel][bin_sample])
        except IndexError as idxerr:
            print("Index Error:", idxerr)
            print("Data len:", len(data))
        except TypeError as err_te:
            print("Warning:", err_te)

        # in case of an exception,
        # signal_strengths may not have the expected length
        while len(signal_strengths) < len(self.sampler.monitored_bins):
            signal_strengths.append(0.0)

        # do we need to save some files (hourly) or switch to a new day?
        if ((self.timer.utc_now.minute == 0) and
                (self.timer.utc_now.second < self.config['log_interval'])):
            if self.config['hourly_save'] == 'YES':
                file_name = (f"hourly_current_buffers.raw.ext."
                             f"{self.logger.sid_file.sid_params['utc_starttime'][:10]}.csv")
                print("Saving hourly buffers to", file_name)
                self.save_current_buffers(filename=file_name,
                                          log_type='raw',
                                          log_format='supersid_extended')
            # a new day!
            if self.timer.utc_now.hour == 0:
                # use log_type and log_format requested by the user
                # in the .cfg
                self.save_current_buffers(log_type=self.config['log_type'],
                                          log_format=self.config['log_format'])
                self.clear_all_data_buffers()
                self.ftp_to_stanford()
        # Save signal strengths into memory buffers
        # prepare message for status bar
        message = f"{self.timer.get_utc_now()}  [{current_index}]  "
        for station, strength in zip(self.config.stations,
                                     signal_strengths):
            station['raw_buffer'][current_index] = strength
            message += f"{station['call_sign']}={strength}"
        self.logger.sid_file.timestamp[current_index] = utc_now

        # end of this thread/need to handle to View to display
        # captured data & message
        self.viewer.status_display(message)

    def get_psd(self, data, NFFT, FS):
        """Call 'psd', calculates the spectrum."""
        try:
            Pxx = {}
            for channel in range(self.config['Channels']):
                Pxx[channel], freqs = \
                    mlab_psd(data[:, channel], NFFT=NFFT, Fs=FS)
        except RuntimeError as err_re:
            print("Warning:", err_re)
            Pxx, freqs = None, None
        return Pxx, freqs

    def save_current_buffers(self, filename='', log_type='raw',
                             log_format='both'):
        """Save buffer data from logger.sid_file.

        log_type = raw or filtered
        log_format = sid_format
                   | sid_extended
                   | supersid_format
                   | supersid_extended
                   | both
                   | both_extended
        """
        filenames = []
        if log_format.startswith('both') or log_format.startswith('sid'):
            fnames = self.logger.log_sid_format(
                self.config.stations,
                log_type=log_type,
                extended=log_format.endswith('extended'))
            filenames += fnames
        if log_format.startswith('both') or log_format.startswith('supersid'):
            fnames = self.logger.log_supersid_format(
                self.config.stations,
                filename,
                log_type=log_type,
                extended=log_format.endswith('extended'))
            filenames += fnames
        return filenames

    def on_close(self):
        """Handle the close event of the application."""
        self.close()

    def run(self):
        """Start the application as infinite loop accordingly to need."""
        self.__class__.running = True
        self.viewer.run()

    def close(self):
        """Call all necessary stop/close functions of children objects."""
        self.__class__.running = False
        if self.config['hourly_save'] == 'YES':
            file_name = (f"hourly_current_buffers.raw.ext."
                        f"{self.logger.sid_file.sid_params['utc_starttime'][:10]}.csv")
            self.save_current_buffers(filename=file_name,
                                      log_type='raw',
                                      log_format='supersid_extended')
        if self.sampler:
            self.sampler.close()
        if self.timer:
            self.timer.stop()
        if self.viewer:
            self.viewer.close()

    def about_app(self):
        """Return a text indicating  information on the app, incl, version."""
        msg = ("This program is designed to detect Sudden Ionospheric "
               "Disturbances (SID), which are caused by a blast of intense "
               "X-ray radiation when there is a Solar Flare on the Sun.\n\n"
               "Controller: " + self.version + "\n"
               + "Sampler: " + self.sampler.version + "\n"
               "Timer: " + self.timer.version + "\n"
               "Config: " + self.config.version + "\n"
               "Logger: " + self.logger.version + "\n"
               "Sidfile: " + self.logger.sid_file.version + "\n"
               "Viewer: " + self.viewer.version + "\n"
               "\n\nOriginal Author: Eric Gibert  ericgibert@yahoo.fr"
               "\nAdditions by: Steve Berl <steveberl@gmail.com>"
               "\n\nVisit https://solar-center.stanford.edu/SID/sidmonitor/ "
               "for more information.")

        return msg


if __name__ == '__main__':
    parser = argparse.ArgumentParser()
    parser.add_argument(
        "-r", "--read", dest="filename", required=False,
        type=exist_file,
        help="Read raw file and continue recording")
    parser.add_argument(
        "-c", "--config", dest="cfg_filename",
        type=exist_file,
        default=CONFIG_FILE_NAME,
        help="Supersid configuration file")
    parser.add_argument(
        "-v", "--viewer",
        default=None,
        choices=['text', 'tk'],
        help="viewer (overrides viewer setting in the configuration file)")
    args = parser.parse_args()

    sid = SuperSID(
        config_file=args.cfg_filename,
        read_file=args.filename,
        viewer=args.viewer)
    sid.run()
    sid.close()<|MERGE_RESOLUTION|>--- conflicted
+++ resolved
@@ -19,12 +19,8 @@
 import os.path
 import argparse
 import subprocess
-<<<<<<< HEAD
 from datetime import datetime, timezone
-=======
-from datetime import datetime
 from matplotlib.mlab import psd as mlab_psd
->>>>>>> a4c7fc89
 
 # SuperSID Package classes
 from sidtimer import SidTimer
@@ -92,21 +88,6 @@
             print("ERROR: Unknown viewer", self.config['viewer'])
             sys.exit(2)
 
-<<<<<<< HEAD
-        # Assign desired PSD function for calculation after capture
-        # currently: using matplotlib's psd
-        if self.config['viewer'] == 'tk':
-            # calculate psd and draw result in one call
-            self.psd = self.viewer.get_psd
-        elif self.config['viewer'] == 'text':
-            # calculate psd only
-            self.psd = self.viewer.get_psd
-        else:
-            # just a precaution in case another viewer will be added in future
-            raise NotImplementedError
-
-=======
->>>>>>> a4c7fc89
         # calculate Stations' buffer_size
         self.buffer_size = int(24*60*60 / self.config['log_interval'])
 
@@ -176,14 +157,8 @@
         utc_now = self.timer.utc_now
 
         # Get new data and pass them to the View
-<<<<<<< HEAD
         message = f"{self.timer.get_utc_now()}  [{current_index}]  Capturing data..."
-        self.viewer.status_display(message, level=1)
-=======
-        message = "%s  [%d]  Capturing data..." % (self.timer.get_utc_now(),
-                                                   current_index)
         self.viewer.status_display(message)
->>>>>>> a4c7fc89
         signal_strengths = []
         try:
             # capture_1sec() returns list of signal strength,
@@ -191,24 +166,14 @@
             data = self.sampler.capture_1sec()
 
             if self.sampler.sampler_ok:
-<<<<<<< HEAD
-                # I know that freqs is an unused variable here,
-                # but it is returned by the psd function
-                # pylint: disable=unused-variable
-                power, freqs = self.psd(data, self.sampler.NFFT,
-                                      self.sampler.audio_sampling_rate)
-                if power is not None:
-                    for channel, bin_sample in zip(
-=======
                 Pxx, freqs = self.get_psd(data, self.sampler.NFFT,
                                       self.sampler.audio_sampling_rate)
                 if Pxx is not None:
                     self.viewer.update_psd(Pxx, freqs)
                     for channel, binSample in zip(
->>>>>>> a4c7fc89
                             self.sampler.monitored_channels,
                             self.sampler.monitored_bins):
-                        signal_strengths.append(power[channel][bin_sample])
+                        signal_strengths.append(Pxx[channel][binSample])
         except IndexError as idxerr:
             print("Index Error:", idxerr)
             print("Data len:", len(data))
